--- conflicted
+++ resolved
@@ -7,11 +7,8 @@
 ### Ubuntu
 
 The cross compilation toolchain and docker have to be installed. 
-<<<<<<< HEAD
-The following instruction have been tested on Ubuntu Xenial (16.04) and Bionic (18.04).
-=======
+
 The following instructions have been tested on Ubuntu Xenial (16.04) and Bionic (18.04).
->>>>>>> 97448861
 
 ```bash
 # Install cross compilation toolchain
