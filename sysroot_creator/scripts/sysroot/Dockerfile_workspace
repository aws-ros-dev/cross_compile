--- conflicted
+++ resolved
@@ -3,11 +3,7 @@
 # It uses qemu user-mode static emulation libraries from ${ROS2_WORKSPACE}/qemu-user-static/
 # to emulate the target platform.
 
-<<<<<<< HEAD
-# Assumptions: ./qemu-user-static and ./src exist and have qemu libraries and ros2 source packages in them respectively.
-=======
 # Assumptions: ros2_ws/src and qemu-user-static directories are present in  ${ROS2_WORKSPACE}.
->>>>>>> 7d16547a
 
 ARG ROS2_BASE_IMG
 FROM ${ROS2_BASE_IMG}
@@ -17,11 +13,12 @@
 ARG TARGET_TRIPLE
 
 COPY ${ROS2_WORKSPACE}/qemu-user-static/* /usr/bin/
-<<<<<<< HEAD
+
+# Get new security key
 RUN rm -rf /var/lib/apt/lists/*
 RUN curl -s https://raw.githubusercontent.com/ros/rosdistro/master/ros.asc | apt-key add -
+
 RUN apt-get update && apt-get install -y locales
-=======
 COPY ${ROS2_WORKSPACE}/ros2_ws/src /ros2_ws/src
 SHELL ["/bin/bash", "-c"]
 
@@ -30,7 +27,6 @@
     ln -sf /usr/share/zoneinfo/Etc/UTC /etc/localtime && \
     apt-get update && apt-get install -q -y tzdata && \
     rm -rf /var/lib/apt/lists/*
->>>>>>> 7d16547a
 
 # Set locale
 ENV LANG en_US.UTF-8
