#!/usr/bin/env python3

"""Script to generate sysroot for cross-compiling ROS2."""

import argparse
import logging
import os
from pathlib import Path
import re
import shutil
import subprocess
<<<<<<< HEAD
import sys
=======
>>>>>>> c9e43c74
import tarfile
import tempfile

import docker
<<<<<<< HEAD
from docker import APIClient
=======
>>>>>>> c9e43c74
import jinja2
from tqdm import tqdm


CC_BUILD_SETUP_FILE_TEMPLATE = jinja2.Template("""
shell=`echo $SHELL | awk -F/ '{print $NF}'`
if [ -d {{ros_root}} ]
then
    source {{ros_root}}/setup.$shell
else
    echo "WARNING: no ROS distro found on the sysroot"
fi

export TARGET_ARCH={{target_arch}}
export TARGET_TRIPLE={{target_triple}}
export CC_ROOT={{cc_root}}
""")  # noqa

CC_BUILD_SYSTEM_SETUP_SCRIPT_TEMPLATE = jinja2.Template("""
sudo rm -rf /lib/{{target_triple}}
sudo ln -s {{cc_root}}/sysroot/lib/{{target_triple}} /lib/{{target_triple}}
sudo rm -rf /usr/lib/{{target_triple}}
sudo ln -s {{cc_root}}/sysroot/usr/lib/{{target_triple}} /usr/lib/{{target_triple}}

sudo cp /usr/{{target_triple}}/lib/ld-*.so* /lib/

CROSS_COMPILER_LIB=/usr/{{target_triple}}/lib
CROSS_COMPILER_LIB_BAK=/usr/{{target_triple}}/lib_$(date +%s).bak
echo "Backing up $CROSS_COMPILER_LIB to $CROSS_COMPILER_LIB_BAK"
sudo mv $CROSS_COMPILER_LIB $CROSS_COMPILER_LIB_BAK
sudo ln -s {{cc_root}}/sysroot/lib/{{target_triple}} $CROSS_COMPILER_LIB
""")  # noqa

SYSROOT_DIR_NAME: str = 'sysroot'
DOCKER_WS_NAME: str = 'Dockerfile_workspace'
DOCKER_CLIENT = docker.from_env()
logging.basicConfig(level=logging.INFO)
logger = logging.getLogger(__name__)


class Platform:
    """A class that represents platform specification for cross compiling.

    Includes:
    1. Target architecture
    2. Target operating system
    3. ROS2 distribution used
    4. RMW implementation used
    """

    def __init__(self, arch, os, distro, rmw):
        self.arch = arch
        self.os = os
        self.distro = distro
        self.rmw = rmw

        if self.arch == 'armhf':
            self.cc_toolchain = 'arm-linux-gnueabihf'
        elif self.arch == 'aarch64':
            self.cc_toolchain = 'aarch64-linux-gnu'

    def __str__(self):
        return '-'.join((self.arch, self.os, self.rmw, self.distro))


class DockerConfig:
    """
    A class that represents docker build parameters used in creating sysroot.

    Includes:
    1. Base docker image to use for building sysroot
    2. Docker network mode
    3. Setting to enable/disable caching during docker build
    """

    def __init__(self, base_image, network_mode, nocache):
        self.base_image = base_image
        self.network_mode = network_mode
        self.nocache = nocache

    def __str__(self):
        return "Base Image: {}\nNetwork Mode: {}\nCaching: {}".format(
            self.base_image, self.network_mode, self.nocache)


def setup_cc_root_dir(platform: Platform) -> Path:
    logger.info('Creating workspace directory...')
    cc_root = Path.cwd() / str(platform)
    cc_root.mkdir(parents=True, exist_ok=True)
    (cc_root / 'COLCON_IGNORE').touch()
    return cc_root


def setup_sysroot_dir(cc_root_dir: Path, force_sysroot_build: bool) -> Path:
    logger.info('Creating sysroot directory...')
    target_sysroot = cc_root_dir / SYSROOT_DIR_NAME

    if target_sysroot.exists():
        if not force_sysroot_build:
            logger.info('Using existing sysroot found at: {}'.format(target_sysroot))
        else:
            logger.info('Sysroot exists - forcing rebuild')
    else:
        logger.warning('Sysroot not found, building now')
        os.makedirs(str(target_sysroot))

    return target_sysroot


def get_workspace_image_tag(platform: Platform) -> str:
    return os.getenv('USER') + '/' + platform.__str__() + ':latest'


def build_workspace_sysroot_image(
        platform: Platform,
        docker_args: DockerConfig,
        image_tag: str):
    logger.info('Fetching sysroot base image: {}'.format(docker_args.base_image))
    DOCKER_CLIENT.images.pull(docker_args.base_image)
    # FIXME consider moving constants to static fields
    workspace_dockerfile_path = (Path(__file__).parent / SYSROOT_DIR_NAME /
                                 DOCKER_WS_NAME)

    buildargs = {
        'ROS2_BASE_IMG': docker_args.base_image,
        'ROS2_WORKSPACE': './' + SYSROOT_DIR_NAME,
        'ROS_DISTRO': platform.distro,
        'TARGET_TRIPLE': platform.cc_toolchain
    }
    logger.info('Building workspace image: {}'.format(image_tag))

    try:
        # Switch to low-level API to expose build logs
        docker_client = docker.APIClient(base_url='unix://var/run/docker.sock')
<<<<<<< HEAD
=======
        # Yields a generator with output logs as the build progresses.
>>>>>>> c9e43c74
        log_generator = docker_client.build(
            path='.',
            dockerfile=str(workspace_dockerfile_path),
            tag=image_tag,
            buildargs=buildargs,
            quiet=False,
            nocache=docker_args.nocache,
            network_mode=docker_args.network_mode,
            decode=True)
<<<<<<< HEAD
        # Progress bar with postfix
        with tqdm(log_generator) as t:
            for chunk in t:
                try:
                    # Remove carriage returns and new lines ('\r\n')
                    line = chunk['stream'].rstrip().lstrip()
                    if line == '':
                        continue
                    t.set_postfix_str(line)
                except (KeyError, AttributeError) as e:
                    logger.exception("Error reading the Dockerfile image. The following "
                                     "exception was caught:\n{}".format(e))
                    sys.exit(0)
=======
        for chunk in log_generator:
            # There are usually two outputs we want to capture, stream and aux.
            # All others are generally errors.
            # We also want to remove newline (\n) and carriage returns (\r) to
            # avoid mangled output.
            try:
                line = chunk.get('stream', None)
                if line:
                    line = line.rstrip().lstrip()
                    logger.info(line)
            except KeyError:
                if chunk.get('error'):
                    raise docker.errors.BuildError
                else:
                    logger.warning("Docker build output: {}".format(chunk))

>>>>>>> c9e43c74
    except docker.errors.BuildError as be:
        logger.exception('Error building sysroot image. The following exception was '
                         'caught:\n{}'.format(be.msg))
        logger.exception('Build log:')
        for stream_obj in be.build_log:
            for line in stream_obj.get('stream', '').split('\n'):
                logger.exception('{}'.format(line))
        raise be

    logger.info('Successfully created sysroot docker image: {}'.format(image_tag))


def export_workspace_sysroot_image(image_tag, target_sysroot_path):
    logger.info('Exporting sysroot to path [{}]'.format(target_sysroot_path))
    shutil.rmtree(str(target_sysroot_path), ignore_errors=True)
    tmp_sysroot_dir = tempfile.mkdtemp(suffix='-cc_build')
    sysroot_tarball_path = Path(tmp_sysroot_dir) / (SYSROOT_DIR_NAME + '.tar')
    logger.info('Exporting filesystem of image {} into tarball {}'.format(
                image_tag, sysroot_tarball_path))
    try:
        sysroot_container = DOCKER_CLIENT.containers.run(
            image=image_tag, detach=True)
        with open(str(sysroot_tarball_path), 'wb') as out_f:
            out_f.writelines(sysroot_container.export())
        sysroot_container.stop()
        with tarfile.open(str(sysroot_tarball_path)) as sysroot_tar:
            relevant_dirs = ['lib', 'usr', 'etc', 'opt', 'root_path']
            relevant_members = (
                m for m in sysroot_tar.getmembers()
                if re.match('^({}).*'.format('|'.join(relevant_dirs)), m.name)
                is not None)
            sysroot_tar.extractall(str(target_sysroot_path),
                                   members=relevant_members)
    finally:
        shutil.rmtree(tmp_sysroot_dir, ignore_errors=True)
    logger.info('Success exporting sysroot to path [{}]'.format(target_sysroot_path))


def write_cc_build_setup_file(platform: Platform, cc_root_dir: Path):
    cc_build_setup_file_path = cc_root_dir / 'cc_build_setup.bash'
    cc_build_setup_file_contents = CC_BUILD_SETUP_FILE_TEMPLATE.render(
        target_arch=platform.arch,
        target_triple=platform.cc_toolchain,
        cc_root=cc_root_dir,
        ros_root='{cc_root_dir}/sysroot/opt/ros/{distro}'.format(
            cc_root_dir=cc_root_dir, distro=platform.distro))
    with open(str(cc_build_setup_file_path), 'w') as out_f:
        out_f.write(cc_build_setup_file_contents)
    return cc_build_setup_file_path


def write_cc_system_setup_script(cc_root_dir: Path, platform: Platform):
    cc_system_setup_script_path = cc_root_dir / 'cc_system_setup.bash'
    cc_system_setup_script_contents = \
        CC_BUILD_SYSTEM_SETUP_SCRIPT_TEMPLATE.render(
            cc_root=cc_root_dir,
            target_triple=platform.cc_toolchain
        )
    with open(str(cc_system_setup_script_path), 'w') as out_f:
        out_f.write(cc_system_setup_script_contents)
    return cc_system_setup_script_path


def setup_sysroot_environment(sys_setup_path, build_setup_path):
<<<<<<< HEAD
    logger.info("Sourcing sysroot environment...")
    logger.debug("Executing 'bash {}'".format(sys_setup_path))
    subprocess.run(['bash', sys_setup_path])
    logger.debug("Executing 'source {}'".format(build_setup_path))
    subprocess.run(['source', build_setup_path])
=======
    """Setup the environment with variables and symbolic links."""
    logger.info("Sourcing sysroot environment...")
    logger.info("Executing 'bash {}'".format(sys_setup_path))
    subprocess.run(['bash', str(sys_setup_path)])
    logger.info("Executing 'source {}'".format(build_setup_path))
    subprocess.run(['source', str(build_setup_path)], shell=True)
>>>>>>> c9e43c74


def create_arg_parser():
    parser = argparse.ArgumentParser()
    parser.add_argument(
        '-a', '--arch',
        required=True,
        type=str,
        choices=['armhf', 'aarch64'],
        help='Target architecture')
    parser.add_argument(
        '-o', '--os',
        required=True,
        type=str,
        choices=['ubuntu', 'debian'],
        help='Target OS')
    parser.add_argument(
        '-d', '--distro',
        required=False,
        type=str,
        default='dashing',
        choices=['ardent', 'bouncy', 'crystal', 'dashing'],
        help='Target ROS distribution')
    parser.add_argument(
        '-r', '--rmw',
        required=False,
        type=str,
        default='fastrtps',
        choices=['fatrtps', 'opensplice', 'connext'],
        help='Target RMW implementation')
    parser.add_argument(
        '--sysroot-base-image',
        required=False,
        type=str,
        help='Base Docker image to use for building the sysroot.'
             'Ex. ros2/cc-tool:aarch64-bionic-dashing-fastrtps-prebuilt')
    parser.add_argument(
        '--docker-network-mode',
        required=False,
        type=str,
        default='host',
        help="Docker's network_mode parameter to use for all "
             'Docker interactions')
    parser.add_argument(
        '--sysroot-nocache',
        required=False,
        type=bool,
        default=False,
        help="When set to true, this disables Docker's cache when building "
             'the image for the workspace sysroot')
    parser.add_argument(
        '--force-sysroot-build',
        required=False,
        type=bool,
        default=False,
        help='When set to true, we rebuild the sysroot and sysroot image, '
             'even if any of those is available')
    parser.add_argument(
        '--ros2-workspace',
        required=False,
        type=str,
        default='./ros2_ws',
        help='The location of the ROS2 workspace you\'ll be cross compiling against. '
             'Usually ./ros2_ws if you moved it correctly.')
    return parser


def update_pbar(pbar: tqdm, step: int) -> (tqdm, int):
    step += 1
    pbar.update(step)
    return pbar, step


def main():
    # Configuration
    parser = create_arg_parser()
    args = parser.parse_args()
    platform = Platform(args.arch, args.os, args.distro, args.rmw)
    docker_args = DockerConfig(
        args.sysroot_base_image,
        args.docker_network_mode,
        args.sysroot_nocache)

    # Main pipeline
<<<<<<< HEAD
    pbar = tqdm(total=9, unit='step')
    step = 1
    pbar.update(step)

    cc_root_dir = setup_cc_root_dir(platform)
    pbar, step = update_pbar(pbar, step)

    sysroot_dir = setup_sysroot_dir(cc_root_dir, args.force_sysroot_build)
    pbar, step = update_pbar(pbar, step)

    docker_image_tag = get_workspace_image_tag(platform)
    pbar, step = update_pbar(pbar, step)

    build_workspace_sysroot_image(platform, docker_args, docker_image_tag)
    pbar, step = update_pbar(pbar, step)
=======

    cc_root_dir = setup_cc_root_dir(platform)

    sysroot_dir = setup_sysroot_dir(cc_root_dir, args.force_sysroot_build)

    docker_image_tag = get_workspace_image_tag(platform)

    build_workspace_sysroot_image(platform, docker_args, docker_image_tag)
>>>>>>> c9e43c74

    export_workspace_sysroot_image(docker_image_tag, sysroot_dir)
    pbar, step = update_pbar(pbar, step)

    cc_build_setup_file_path = write_cc_build_setup_file(platform, cc_root_dir)
<<<<<<< HEAD
    pbar, step = update_pbar(pbar, step)
=======
>>>>>>> c9e43c74

    # generalization of the Poco hack
    # from https://github.com/ros2/cross_compile/blob/master/entry_point.sh#L38
    cc_system_setup_script_path = write_cc_system_setup_script(cc_root_dir, platform)
<<<<<<< HEAD
    pbar, step = update_pbar(pbar, step)

    setup_sysroot_environment(cc_system_setup_script_path, cc_build_setup_file_path)
    pbar, step = update_pbar(pbar, step)
    pbar.close()
=======

    setup_sysroot_environment(cc_system_setup_script_path, cc_build_setup_file_path)
>>>>>>> c9e43c74

    logger.info("""
    To setup the cross compilation build environment:
    
    1. Run the command below to setup using sysroot's GLIBC for cross compilation.
       
       bash {cc_system_setup_script_path}

    2. Run the command below to export the environment variables used by the cross 
    compiled ROS packages.

       source {cc_build_setup_file_path}

    """.format(cc_system_setup_script_path=cc_system_setup_script_path,
               cc_build_setup_file_path=cc_build_setup_file_path))


if __name__ == '__main__':
    main()<|MERGE_RESOLUTION|>--- conflicted
+++ resolved
@@ -9,18 +9,10 @@
 import re
 import shutil
 import subprocess
-<<<<<<< HEAD
-import sys
-=======
->>>>>>> c9e43c74
 import tarfile
 import tempfile
 
 import docker
-<<<<<<< HEAD
-from docker import APIClient
-=======
->>>>>>> c9e43c74
 import jinja2
 from tqdm import tqdm
 
@@ -155,10 +147,6 @@
     try:
         # Switch to low-level API to expose build logs
         docker_client = docker.APIClient(base_url='unix://var/run/docker.sock')
-<<<<<<< HEAD
-=======
-        # Yields a generator with output logs as the build progresses.
->>>>>>> c9e43c74
         log_generator = docker_client.build(
             path='.',
             dockerfile=str(workspace_dockerfile_path),
@@ -168,21 +156,6 @@
             nocache=docker_args.nocache,
             network_mode=docker_args.network_mode,
             decode=True)
-<<<<<<< HEAD
-        # Progress bar with postfix
-        with tqdm(log_generator) as t:
-            for chunk in t:
-                try:
-                    # Remove carriage returns and new lines ('\r\n')
-                    line = chunk['stream'].rstrip().lstrip()
-                    if line == '':
-                        continue
-                    t.set_postfix_str(line)
-                except (KeyError, AttributeError) as e:
-                    logger.exception("Error reading the Dockerfile image. The following "
-                                     "exception was caught:\n{}".format(e))
-                    sys.exit(0)
-=======
         for chunk in log_generator:
             # There are usually two outputs we want to capture, stream and aux.
             # All others are generally errors.
@@ -199,7 +172,6 @@
                 else:
                     logger.warning("Docker build output: {}".format(chunk))
 
->>>>>>> c9e43c74
     except docker.errors.BuildError as be:
         logger.exception('Error building sysroot image. The following exception was '
                          'caught:\n{}'.format(be.msg))
@@ -264,20 +236,12 @@
 
 
 def setup_sysroot_environment(sys_setup_path, build_setup_path):
-<<<<<<< HEAD
-    logger.info("Sourcing sysroot environment...")
-    logger.debug("Executing 'bash {}'".format(sys_setup_path))
-    subprocess.run(['bash', sys_setup_path])
-    logger.debug("Executing 'source {}'".format(build_setup_path))
-    subprocess.run(['source', build_setup_path])
-=======
     """Setup the environment with variables and symbolic links."""
     logger.info("Sourcing sysroot environment...")
     logger.info("Executing 'bash {}'".format(sys_setup_path))
     subprocess.run(['bash', str(sys_setup_path)])
     logger.info("Executing 'source {}'".format(build_setup_path))
     subprocess.run(['source', str(build_setup_path)], shell=True)
->>>>>>> c9e43c74
 
 
 def create_arg_parser():
@@ -362,55 +326,24 @@
         args.sysroot_nocache)
 
     # Main pipeline
-<<<<<<< HEAD
-    pbar = tqdm(total=9, unit='step')
-    step = 1
-    pbar.update(step)
-
     cc_root_dir = setup_cc_root_dir(platform)
-    pbar, step = update_pbar(pbar, step)
 
     sysroot_dir = setup_sysroot_dir(cc_root_dir, args.force_sysroot_build)
-    pbar, step = update_pbar(pbar, step)
 
     docker_image_tag = get_workspace_image_tag(platform)
-    pbar, step = update_pbar(pbar, step)
 
     build_workspace_sysroot_image(platform, docker_args, docker_image_tag)
-    pbar, step = update_pbar(pbar, step)
-=======
-
-    cc_root_dir = setup_cc_root_dir(platform)
-
-    sysroot_dir = setup_sysroot_dir(cc_root_dir, args.force_sysroot_build)
-
-    docker_image_tag = get_workspace_image_tag(platform)
-
-    build_workspace_sysroot_image(platform, docker_args, docker_image_tag)
->>>>>>> c9e43c74
 
     export_workspace_sysroot_image(docker_image_tag, sysroot_dir)
     pbar, step = update_pbar(pbar, step)
 
     cc_build_setup_file_path = write_cc_build_setup_file(platform, cc_root_dir)
-<<<<<<< HEAD
-    pbar, step = update_pbar(pbar, step)
-=======
->>>>>>> c9e43c74
 
     # generalization of the Poco hack
     # from https://github.com/ros2/cross_compile/blob/master/entry_point.sh#L38
     cc_system_setup_script_path = write_cc_system_setup_script(cc_root_dir, platform)
-<<<<<<< HEAD
-    pbar, step = update_pbar(pbar, step)
 
     setup_sysroot_environment(cc_system_setup_script_path, cc_build_setup_file_path)
-    pbar, step = update_pbar(pbar, step)
-    pbar.close()
-=======
-
-    setup_sysroot_environment(cc_system_setup_script_path, cc_build_setup_file_path)
->>>>>>> c9e43c74
 
     logger.info("""
     To setup the cross compilation build environment:
